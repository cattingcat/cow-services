use {
    crate::{
<<<<<<< HEAD
        domain::{competition::{self, order}, eth, liquidity},
        infra::Solver,
=======
        domain::{competition, competition::order, eth, liquidity},
        infra::{solver::Config, Solver},
>>>>>>> 31780896
        util::serialize,
    },
    itertools::Itertools,
    serde::{Deserialize, Serialize},
    serde_with::serde_as,
    std::collections::HashMap,
};

impl Solutions {
    pub fn into_domain(
        self,
        auction: &competition::Auction,
        liquidity: &[liquidity::Liquidity],
        weth: eth::WethAddress,
        solver: Solver,
        solver_config: &Config,
    ) -> Result<Vec<competition::Solution>, super::Error> {
        self.solutions
            .into_iter()
            .map(|solution| {
                competition::Solution::new(
                    solution.id.into(),
                    solution
                        .trades
                        .into_iter()
                        .map(|trade| match trade {
                            Trade::Fulfillment(fulfillment) => {
                                let order = auction
                                    .orders()
                                    .iter()
                                    .find(|order| order.uid == fulfillment.order)
                                    // TODO this error should reference the UID
                                    .ok_or(super::Error(
                                        "invalid order UID specified in fulfillment".to_owned()
                                    ))?
                                    .clone();

                                competition::solution::trade::Fulfillment::new(
                                    order,
                                    fulfillment.executed_amount.into(),
                                    match fulfillment.fee {
                                        Some(fee) => competition::solution::trade::Fee::Dynamic(
                                            competition::order::SellAmount(fee),
                                        ),
                                        None => competition::solution::trade::Fee::Static,
                                    },
                                )
                                .map(competition::solution::Trade::Fulfillment)
                                .map_err(|err| super::Error(format!("invalid fulfillment: {err}")))
                            }
                            Trade::Jit(jit) => Ok(competition::solution::Trade::Jit(
                                competition::solution::trade::Jit::new(
                                    competition::order::Jit {
                                        sell: eth::Asset {
                                            amount: jit.order.sell_amount.into(),
                                            token: jit.order.sell_token.into(),
                                        },
                                        buy: eth::Asset {
                                            amount: jit.order.buy_amount.into(),
                                            token: jit.order.buy_token.into(),
                                        },
                                        fee: jit.order.fee_amount.into(),
                                        receiver: jit.order.receiver.into(),
                                        valid_to: jit.order.valid_to.into(),
                                        app_data: jit.order.app_data.into(),
                                        side: match jit.order.kind {
                                            Kind::Sell => competition::order::Side::Sell,
                                            Kind::Buy => competition::order::Side::Buy,
                                        },
                                        partially_fillable: jit.order.partially_fillable,
                                        sell_token_balance: match jit.order.sell_token_balance {
                                            SellTokenBalance::Erc20 => {
                                                competition::order::SellTokenBalance::Erc20
                                            }
                                            SellTokenBalance::Internal => {
                                                competition::order::SellTokenBalance::Internal
                                            }
                                            SellTokenBalance::External => {
                                                competition::order::SellTokenBalance::External
                                            }
                                        },
                                        buy_token_balance: match jit.order.buy_token_balance {
                                            BuyTokenBalance::Erc20 => {
                                                competition::order::BuyTokenBalance::Erc20
                                            }
                                            BuyTokenBalance::Internal => {
                                                competition::order::BuyTokenBalance::Internal
                                            }
                                        },
                                        signature: competition::order::Signature {
                                            scheme: match jit.order.signing_scheme {
                                                SigningScheme::Eip712 => {
                                                    competition::order::signature::Scheme::Eip712
                                                }
                                                SigningScheme::EthSign => {
                                                    competition::order::signature::Scheme::EthSign
                                                }
                                                SigningScheme::PreSign => {
                                                    competition::order::signature::Scheme::PreSign
                                                }
                                                SigningScheme::Eip1271 => {
                                                    competition::order::signature::Scheme::Eip1271
                                                }
                                            },
                                            data: jit.order.signature.into(),
                                            signer: solver.address(),
                                        },
                                    },
                                    jit.executed_amount.into(),
                                )
                                .map_err(|err| super::Error(format!("invalid JIT trade: {err}")))?,
                            )),
                        })
                        .try_collect()?,
                    solution
                        .prices
                        .into_iter()
                        .map(|(address, price)| (address.into(), price))
                        .collect(),
                    solution
                        .interactions
                        .into_iter()
                        .map(|interaction| match interaction {
                            Interaction::Custom(interaction) => {
                                Ok(competition::solution::Interaction::Custom(
                                    competition::solution::interaction::Custom {
                                        target: interaction.target.into(),
                                        value: interaction.value.into(),
                                        call_data: interaction.call_data.into(),
                                        allowances: interaction
                                            .allowances
                                            .into_iter()
                                            .map(|allowance| {
                                                eth::Allowance {
                                                    token: allowance.token.into(),
                                                    spender: allowance.spender.into(),
                                                    amount: allowance.amount,
                                                }
                                                .into()
                                            })
                                            .collect(),
                                        inputs: interaction
                                            .inputs
                                            .into_iter()
                                            .map(|input| eth::Asset {
                                                amount: input.amount.into(),
                                                token: input.token.into(),
                                            })
                                            .collect(),
                                        outputs: interaction
                                            .outputs
                                            .into_iter()
                                            .map(|input| eth::Asset {
                                                amount: input.amount.into(),
                                                token: input.token.into(),
                                            })
                                            .collect(),
                                        internalize: interaction.internalize,
                                    },
                                ))
                            }
                            Interaction::Liquidity(interaction) => {
                                let liquidity = liquidity
                                    .iter()
                                    .find(|liquidity| liquidity.id == interaction.id)
                                    .ok_or(super::Error(
                                        "invalid liquidity ID specified in interaction".to_owned(),
                                    ))?
                                    .to_owned();
                                Ok(competition::solution::Interaction::Liquidity(
                                    competition::solution::interaction::Liquidity {
                                        liquidity,
                                        input: eth::Asset {
                                            amount: interaction.input_amount.into(),
                                            token: interaction.input_token.into(),
                                        },
                                        output: eth::Asset {
                                            amount: interaction.output_amount.into(),
                                            token: interaction.output_token.into(),
                                        },
                                        internalize: interaction.internalize,
                                    },
                                ))
                            }
                        })
                        .try_collect()?,
                    solver.clone(),
                    weth,
                    solution.gas.map(|gas| eth::Gas(gas.into())),
                    solver_config.fee_handler,
                )
                .map_err(|err| match err {
                    competition::solution::error::Solution::InvalidClearingPrices => {
                        super::Error("invalid clearing prices".to_owned())
                    }
                    competition::solution::error::Solution::ProtocolFee(err) => {
                        super::Error(format!("could not incorporate protocol fee: {err}"))
                    }
                })
            })
            .collect()
    }
}

#[serde_as]
#[derive(Debug, Clone, Serialize, Deserialize)]
#[serde(rename_all = "camelCase", deny_unknown_fields)]
pub struct Solutions {
    pub solutions: Vec<Solution>,
}

#[serde_as]
#[derive(Debug, Clone, Serialize, Deserialize)]
#[serde(rename_all = "camelCase", deny_unknown_fields)]
pub struct Solution {
    pub id: u64,
    #[serde_as(as = "HashMap<_, serialize::U256>")]
<<<<<<< HEAD
    pub prices: HashMap<eth::H160, eth::U256>,
    pub trades: Vec<Trade>,
    pub interactions: Vec<Interaction>,
    pub score: Score,
    pub gas: Option<u64>,
=======
    prices: HashMap<eth::H160, eth::U256>,
    trades: Vec<Trade>,
    interactions: Vec<Interaction>,
    // TODO: remove this once all solvers are updated to not return the score
    // https://github.com/cowprotocol/services/issues/2588
    #[allow(dead_code)]
    score: Option<Score>,
    gas: Option<u64>,
>>>>>>> 31780896
}

#[derive(Debug, Clone, Serialize, Deserialize)]
#[serde(tag = "kind", rename_all = "camelCase", deny_unknown_fields)]
pub enum Trade {
    Fulfillment(Fulfillment),
    Jit(JitTrade),
}

#[serde_as]
#[derive(Debug, Clone, Serialize, Deserialize)]
#[serde(rename_all = "camelCase", deny_unknown_fields)]
pub struct Fulfillment {
    #[serde_as(as = "serialize::Hex")]
    pub order: [u8; order::UID_LEN],
    #[serde_as(as = "serialize::U256")]
    pub executed_amount: eth::U256,
    #[serde_as(as = "Option<serialize::U256>")]
    pub fee: Option<eth::U256>,
}

#[serde_as]
#[derive(Debug, Clone, Serialize, Deserialize)]
#[serde(rename_all = "camelCase", deny_unknown_fields)]
pub struct JitTrade {
    pub order: JitOrder,
    #[serde_as(as = "serialize::U256")]
    pub executed_amount: eth::U256,
}

#[serde_as]
#[derive(Debug, Clone, Serialize, Deserialize)]
#[serde(rename_all = "camelCase", deny_unknown_fields)]
pub struct JitOrder {
    pub sell_token: eth::H160,
    pub buy_token: eth::H160,
    pub receiver: eth::H160,
    #[serde_as(as = "serialize::U256")]
    pub sell_amount: eth::U256,
    #[serde_as(as = "serialize::U256")]
    pub buy_amount: eth::U256,
    pub valid_to: u32,
    #[serde_as(as = "serialize::Hex")]
    pub app_data: [u8; order::APP_DATA_LEN],
    #[serde_as(as = "serialize::U256")]
    pub fee_amount: eth::U256,
    pub kind: Kind,
    pub partially_fillable: bool,
    pub sell_token_balance: SellTokenBalance,
    pub buy_token_balance: BuyTokenBalance,
    pub signing_scheme: SigningScheme,
    #[serde_as(as = "serialize::Hex")]
    pub signature: Vec<u8>,
}

#[derive(Debug, Clone, Serialize, Deserialize)]
#[serde(rename_all = "camelCase", deny_unknown_fields)]
pub enum Kind {
    Sell,
    Buy,
}

#[derive(Debug, Clone, Serialize, Deserialize)]
#[serde(tag = "kind", rename_all = "camelCase", deny_unknown_fields)]
pub enum Interaction {
    Liquidity(LiquidityInteraction),
    Custom(CustomInteraction),
}

#[serde_as]
#[derive(Debug, Clone, Serialize, Deserialize)]
#[serde(rename_all = "camelCase", deny_unknown_fields)]
pub struct LiquidityInteraction {
    pub internalize: bool,
    #[serde_as(as = "serde_with::DisplayFromStr")]
    pub id: usize,
    pub input_token: eth::H160,
    pub output_token: eth::H160,
    #[serde_as(as = "serialize::U256")]
    pub input_amount: eth::U256,
    #[serde_as(as = "serialize::U256")]
    pub output_amount: eth::U256,
}

#[serde_as]
#[derive(Debug, Clone, Serialize, Deserialize)]
#[serde(rename_all = "camelCase", deny_unknown_fields)]
pub struct CustomInteraction {
    pub internalize: bool,
    pub target: eth::H160,
    #[serde_as(as = "serialize::U256")]
    pub value: eth::U256,
    #[serde_as(as = "serialize::Hex")]
    pub call_data: Vec<u8>,
    pub allowances: Vec<Allowance>,
    pub inputs: Vec<Asset>,
    pub outputs: Vec<Asset>,
}

#[serde_as]
#[derive(Debug, Clone, Serialize, Deserialize)]
#[serde(rename_all = "camelCase", deny_unknown_fields)]
pub struct Asset {
    pub token: eth::H160,
    #[serde_as(as = "serialize::U256")]
    pub amount: eth::U256,
}

#[serde_as]
#[derive(Debug, Clone, Serialize, Deserialize)]
#[serde(rename_all = "camelCase", deny_unknown_fields)]
pub struct Allowance {
    pub token: eth::H160,
    pub spender: eth::H160,
    #[serde_as(as = "serialize::U256")]
    pub amount: eth::U256,
}

#[derive(Debug, Default, Clone, Serialize, Deserialize)]
#[serde(rename_all = "camelCase", deny_unknown_fields)]
pub enum SellTokenBalance {
    #[default]
    Erc20,
    Internal,
    External,
}

#[derive(Debug, Default, Clone, Serialize, Deserialize)]
#[serde(rename_all = "camelCase", deny_unknown_fields)]
pub enum BuyTokenBalance {
    #[default]
    Erc20,
    Internal,
}

#[derive(Debug, Clone, Serialize, Deserialize)]
#[serde(rename_all = "camelCase", deny_unknown_fields)]
pub enum SigningScheme {
    Eip712,
    EthSign,
    PreSign,
    Eip1271,
}

#[serde_as]
#[derive(Debug, Clone, Serialize, Deserialize)]
#[serde(rename_all = "camelCase", deny_unknown_fields, tag = "kind")]
pub enum Score {
    Solver {
        #[serde_as(as = "serialize::U256")]
        score: eth::U256,
    },
    #[serde(rename_all = "camelCase")]
    RiskAdjusted { success_probability: f64 },
}<|MERGE_RESOLUTION|>--- conflicted
+++ resolved
@@ -1,12 +1,7 @@
 use {
     crate::{
-<<<<<<< HEAD
-        domain::{competition::{self, order}, eth, liquidity},
-        infra::Solver,
-=======
         domain::{competition, competition::order, eth, liquidity},
         infra::{solver::Config, Solver},
->>>>>>> 31780896
         util::serialize,
     },
     itertools::Itertools,
@@ -224,22 +219,12 @@
 pub struct Solution {
     pub id: u64,
     #[serde_as(as = "HashMap<_, serialize::U256>")]
-<<<<<<< HEAD
     pub prices: HashMap<eth::H160, eth::U256>,
     pub trades: Vec<Trade>,
     pub interactions: Vec<Interaction>,
+    #[allow(dead_code)]
     pub score: Score,
     pub gas: Option<u64>,
-=======
-    prices: HashMap<eth::H160, eth::U256>,
-    trades: Vec<Trade>,
-    interactions: Vec<Interaction>,
-    // TODO: remove this once all solvers are updated to not return the score
-    // https://github.com/cowprotocol/services/issues/2588
-    #[allow(dead_code)]
-    score: Option<Score>,
-    gas: Option<u64>,
->>>>>>> 31780896
 }
 
 #[derive(Debug, Clone, Serialize, Deserialize)]
