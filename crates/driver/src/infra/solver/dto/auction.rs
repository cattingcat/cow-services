--- conflicted
+++ resolved
@@ -302,19 +302,12 @@
     #[serde_as(as = "serialize::U256")]
     pub buy_amount: eth::U256,
     #[serde_as(as = "serialize::U256")]
-<<<<<<< HEAD
     pub fee_amount: eth::U256,
     pub kind: Kind,
     pub partially_fillable: bool,
     pub class: Class,
-=======
-    fee_amount: eth::U256,
-    kind: Kind,
-    partially_fillable: bool,
-    class: Class,
     #[serde(skip_serializing_if = "Option::is_none")]
-    fee_policies: Option<Vec<FeePolicy>>,
->>>>>>> 31780896
+    pub fee_policies: Option<Vec<FeePolicy>>,
 }
 
 #[derive(Debug, Clone, Serialize, Deserialize)]
@@ -333,10 +326,7 @@
 }
 
 #[serde_as]
-<<<<<<< HEAD
-#[derive(Default, Debug, Clone, Serialize, Deserialize)]
-=======
-#[derive(Clone, Debug, Serialize)]
+#[derive(Clone, Debug, Serialize, Deserialize)]
 #[serde(rename_all = "camelCase")]
 pub enum FeePolicy {
     #[serde(rename_all = "camelCase")]
@@ -380,7 +370,7 @@
 }
 
 #[serde_as]
-#[derive(Clone, Debug, Serialize)]
+#[derive(Clone, Debug, Serialize, Deserialize)]
 #[serde(rename_all = "camelCase")]
 pub struct Quote {
     #[serde_as(as = "serialize::U256")]
@@ -392,8 +382,7 @@
 }
 
 #[serde_as]
-#[derive(Default, Debug, Serialize)]
->>>>>>> 31780896
+#[derive(Default, Debug, Clone, Serialize, Deserialize)]
 #[serde(rename_all = "camelCase")]
 pub struct Token {
     pub decimals: Option<u8>,
